"""
Predicting if a sentence is gramatrically correct
"""
import torch
import logging

logger = logging.getLogger(__name__)

class ColaLanguageModel(torch.nn.Module):
    """
    Predicting if a sentence is gramatrically correct
    """

    def __init__(self, hidden: int, num_labels: int):
        super(ColaLanguageModel, self).__init__()
        self.hidden = hidden
        self.classifier = torch.nn.Linear(hidden, num_labels)

<<<<<<< HEAD
        self._init_weights(self.classifier)

    def _init_weights(self, module):
        if isinstance(module, torch.nn.Linear):
            # Initialize weights using Xavier initialization (or any other suitable method)
            torch.nn.init.xavier_uniform_(module.weight)
            if module.bias is not None:
                torch.nn.init.zeros_(module.bias)

    def forward(self, hidden_states):
        # hidden_states[0] is the last hidden state (batch_size, seq_len, hidden_size)
=======
    def forward(self, hidden_state):
        # hidden_state is the last hidden state (batch_size, seq_len, hidden_size)
>>>>>>> e4fb90b3
        # We only want the [CLS] token (the first token)
        cls_output = hidden_state[:, 0, :]
        logits = self.classifier(cls_output)
        return logits<|MERGE_RESOLUTION|>--- conflicted
+++ resolved
@@ -2,9 +2,7 @@
 Predicting if a sentence is gramatrically correct
 """
 import torch
-import logging
 
-logger = logging.getLogger(__name__)
 
 class ColaLanguageModel(torch.nn.Module):
     """
@@ -16,22 +14,8 @@
         self.hidden = hidden
         self.classifier = torch.nn.Linear(hidden, num_labels)
 
-<<<<<<< HEAD
-        self._init_weights(self.classifier)
-
-    def _init_weights(self, module):
-        if isinstance(module, torch.nn.Linear):
-            # Initialize weights using Xavier initialization (or any other suitable method)
-            torch.nn.init.xavier_uniform_(module.weight)
-            if module.bias is not None:
-                torch.nn.init.zeros_(module.bias)
-
-    def forward(self, hidden_states):
-        # hidden_states[0] is the last hidden state (batch_size, seq_len, hidden_size)
-=======
     def forward(self, hidden_state):
-        # hidden_state is the last hidden state (batch_size, seq_len, hidden_size)
->>>>>>> e4fb90b3
+        # hidden_states is the last hidden state (batch_size, seq_len, hidden_size)
         # We only want the [CLS] token (the first token)
         cls_output = hidden_state[:, 0, :]
         logits = self.classifier(cls_output)
